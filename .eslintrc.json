{
  "root": true,
  "plugins": [
<<<<<<< HEAD
    "jsdoc"
  ],
  "extends": [
    "airbnb-base"
=======
    "jsdoc",
    "node"
  ],
  "extends": [
    "airbnb",
    "plugin:node/recommended"
>>>>>>> 454413bb
  ],
  "parser": "babel-eslint",
  "env": {
    "jasmine": true,
    "mocha": true,
    "node": true
  },
  "rules": {
    "indent": [ "error", 2 ],
    "require-jsdoc": "off",
    "valid-jsdoc": [ "error", {
      "prefer": {
        "arg": "param",
        "return": "returns"
      },
      "preferType": {
        "Boolean": "boolean",
        "Number": "number",
        "String": "string",
        "object": "Object",
        "array": "Array",
        "date": "Date",
        "regexp": "RegExp",
        "Regexp": "RegExp",
        "promise": "Promise"
      },
      "requireReturn": true
    }],
    "jsdoc/check-param-names": "error",
    "jsdoc/check-tag-names": "error",
    "jsdoc/check-types": "off",
    "jsdoc/newline-after-description": "error",
    "jsdoc/require-description-complete-sentence": "off",
    "jsdoc/require-example": "off",
    "jsdoc/require-hyphen-before-param-description": "error",
    "jsdoc/require-param": "error",
    "jsdoc/require-param-description": "error",
    "jsdoc/require-param-name": "error",
    "jsdoc/require-param-type": "error",
    "jsdoc/require-returns-description": "error",
    "jsdoc/require-returns-type": "error",
    "generator-star-spacing": "off",
    "import/no-extraneous-dependencies": "off",
    "import/newline-after-import": "off",
    "class-methods-use-this": "off",
    "no-warning-comments": "off",
    "no-unused-vars": [
      "error",
      { "argsIgnorePattern": "^_" }
    ],
    "no-useless-escape": "off",
    "no-console": "warn",
    "spaced-comment": "off",
    "require-yield": "off",
    "prefer-template": "warn",
    "no-underscore-dangle": "off",
    "comma-dangle": [
      "warn",
      "never"
    ],
    "strict": "off",
    "guard-for-in": "off",
    "object-shorthand": "off",
    "space-before-function-paren": [
      "error",
      {
        "anonymous": "always",
        "named": "never",
        "asyncArrow": "always"
      }
    ],
    "brace-style": [
      2,
      "stroustrup"
    ],
    "max-len": [
      2,
      {
        "code": 100,
        "ignorePattern": "(https?:|JSON\\.parse|[Uu]rl =)"
      }
    ],
    "arrow-parens": ["error", "always"],
    "prefer-destructuring": "off",
    "function-paren-newline": ["error", "consistent"]
  }
}<|MERGE_RESOLUTION|>--- conflicted
+++ resolved
@@ -1,19 +1,12 @@
 {
   "root": true,
   "plugins": [
-<<<<<<< HEAD
-    "jsdoc"
-  ],
-  "extends": [
-    "airbnb-base"
-=======
     "jsdoc",
     "node"
   ],
   "extends": [
-    "airbnb",
+    "airbnb-base",
     "plugin:node/recommended"
->>>>>>> 454413bb
   ],
   "parser": "babel-eslint",
   "env": {
