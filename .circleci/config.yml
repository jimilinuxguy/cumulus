version: 2

jobs:
  build_and_test:
    docker:
      - image: cumuluss/circleci:node-6.10
      - name: localstack
        image: localstack/localstack
    working_directory: ~/project
    steps:
      - checkout

      - restore_cache:
          keys:
            - core-{{ checksum "lerna.json" }}-{{ checksum "package.json" }}
            - core-

      - run:
          name: core installation
          command: |
            yarn install

            # generate global hash
            ./node_modules/.bin/lerna exec --concurrency 1 -- sha1sum package.json | awk '{print $1}' '' >> /home/circleci/project/global-hash

      - save_cache:
          paths:
            - ./node_modules
          key: core-{{ checksum "lerna.json" }}-{{ checksum "package.json" }}

      - restore_cache:
          keys:
            - packages-{{ checksum "global-hash" }}

      - restore_cache:
          keys:
            - cumulus-tasks-{{ checksum "global-hash" }}

      - run:
          name: Installing Dependencies
          command: |
            # start ftp
            sudo rm -rf /home/vsftpd
            sudo ln -s /home/circleci/project/packages/test-data /home/vsftpd
            sudo service vsftpd start || true

            # start http service
            sudo rm -rf /var/www/html
            sudo ln -s /home/circleci/project/packages/test-data /var/www/html
            sudo service apache2 start

            # start sftp service
            sudo bash /usr/sbin/sftp.sh user:password
            sudo cp -r /home/circleci/project/packages/test-data/* /home/user/

            yarn bootstrap

      - save_cache:
          key: packages-{{ checksum "global-hash" }}
          paths:
            - ./packages/deployment/node_modules
            - ./packages/pvl/node_modules
            - ./packages/test-data/node_modules
            - ./packages/api/node_modules
            - ./packages/common/node_modules
            - ./packages/cmrjs/node_modules
            - ./packages/ingest/node_modules
            - ./packages/integration-tests/node_modules
            - ./packages/task-debug/node_modules

      - save_cache:
          key: cumulus-tasks-{{ checksum "global-hash" }}
          paths:
            - ./tasks/hello-world/node_modules
            - ./tasks/discover-granules/node_modules
            - ./tasks/discover-pdrs/node_modules
            - ./tasks/parse-pdr/node_modules
            - ./tasks/post-to-cmr/node_modules
            - ./tasks/pdr-status-check/node_modules
            - ./tasks/queue-granules/node_modules
            - ./tasks/queue-pdrs/node_modules
            - ./tasks/sync-granule/node_modules
            - ./tasks/sf-sns-report/node_modules

      - run:
          name: Running Tests
          environment:
            LOCALSTACK_HOST: localstack
          command: yarn test

      - run:
          name: Running End to End Tests
          environment:
            LOCALSTACK_HOST: localstack
          command: yarn e2e

      - run:
          name: Running AWS Integration Tests
          command: |
            if [[ "$CIRCLE_BRANCH" =~ release-.* ]]; then
              sudo chown -R circleci:circleci /usr/local/bin

              # install cumulus-integration
              branch="${INTEGRATION_TEST_BRANCH:-master}"
              git clone -b ${branch} https://github.com/cumulus-nasa/cumulus-integration-tests.git ~/integration
              cd ~/integration
              yarn

              # extract list of cumulus packages used in the integration test
              cat package.json | jq '.dependencies | to_entries[] | select(.key | startswith("@cumulus")).key' > cumulus_integration_tests_packages.txt
              cd ~/project

              # run the build command on the packages used on the integration tests
              cat ../integration/cumulus_integration_tests_packages.txt | xargs -I % ./node_modules/.bin/lerna exec --scope % -- yarn build

              # run the yarn link on packages used on the integration tests
              cat ../integration/cumulus_integration_tests_packages.txt | xargs -I % ./node_modules/.bin/lerna exec --scope % -- yarn link
              cd ~/integration

              # run the yarn link package-name on the integration tests
              cat cumulus_integration_tests_packages.txt | xargs -I % yarn link %

              # deploy latest version of the packages to the aws
              yarn deploy

              # run the tests
              yarn test
            fi

      - run: 
          name: Checking code coverage
          command: yarn coverage

      - store_artifacts:
          path: ~/project/coverage

      - run:
          name: Running eslint-ratchet
          command: ./bin/eslint-ratchet ci

  build_and_publish:
    docker:
      - image: circleci/node:6.10
    working_directory: ~/project
    steps:
      - checkout
      - run:
          name: Install Dependencies
          command: |
            # checkout the latest tag
            LATEST_GIT_TAG=$(git describe --tags --abbrev=0 --match v*)
            git checkout tags/$LATEST_GIT_TAG -b latest_git_tag
            yarn

      - run:
          name: Publishing to NPM
          command: |
            echo "//registry.npmjs.org/:_authToken=${NPM_TOKEN}" > ~/.npmrc
            VERSION=$(cat lerna.json | jq .version --raw-output)
            ./node_modules/.bin/lerna publish --skip-git --repo-version $VERSION --yes --force-publish=*


workflows:
  version: 2
  build_test_deploy:
    jobs:
      - build_and_test
      - build_and_publish:
          requires:
            - build_and_test
          filters:
            branches:
<<<<<<< HEAD
              only: release
=======
              only: master
>>>>>>> 83ce8cee
<|MERGE_RESOLUTION|>--- conflicted
+++ resolved
@@ -127,7 +127,7 @@
               yarn test
             fi
 
-      - run: 
+      - run:
           name: Checking code coverage
           command: yarn coverage
 
@@ -170,8 +170,4 @@
             - build_and_test
           filters:
             branches:
-<<<<<<< HEAD
-              only: release
-=======
-              only: master
->>>>>>> 83ce8cee
+              only: master