'use strict';

const fs = require('fs-extra');
const urljoin = require('url-join');
const got = require('got');
const cloneDeep = require('lodash.clonedeep');
const {
  models: { Execution, Granule }
} = require('@cumulus/api');
const {
  aws: { s3, s3ObjectExists, getS3Object },
  stringUtils: { globalReplace },
  testUtils: { randomStringFromRegex }
} = require('@cumulus/common');
const {
  buildAndExecuteWorkflow,
  LambdaStep,
  conceptExists,
  getOnlineResources
} = require('@cumulus/integration-tests');
const { api: apiTestUtils } = require('@cumulus/integration-tests');

const { loadConfig, templateFile, getExecutionUrl } = require('../helpers/testUtils');
const {
  setupTestGranuleForIngest,
  loadFileWithUpdatedGranuleId
} = require('../helpers/granuleUtils');
const config = loadConfig();
const lambdaStep = new LambdaStep();
const workflowName = 'IngestGranule';

const granuleRegex = '^MOD09GQ\\.A[\\d]{7}\\.[\\w]{6}\\.006\\.[\\d]{13}$';
const testDataGranuleId = 'MOD09GQ.A2016358.h13v04.006.2016360104606';

const templatedSyncGranuleFilename = templateFile({
  inputTemplateFilename: './spec/ingestGranule/SyncGranule.output.payload.template.json',
  config: config[workflowName].SyncGranuleOutput
});

const templatedOutputPayloadFilename = templateFile({
  inputTemplateFilename: './spec/ingestGranule/IngestGranule.output.payload.template.json',
  config: config[workflowName].IngestGranuleOutput
});

describe('The S3 Ingest Granules workflow', () => {
  const inputPayloadFilename = './spec/ingestGranule/IngestGranule.input.payload.json';
  const collection = { name: 'MOD09GQ', version: '006' };
  const provider = { id: 's3_provider' };
  let workflowExecution = null;
  let failingWorkflowExecution = null;
  let failedExecutionArn;
  let failedExecutionName;
  let inputPayload;
  let expectedSyncGranulePayload;
  let expectedPayload;

  process.env.GranulesTable = `${config.stackName}-GranulesTable`;
  const granuleModel = new Granule();
  process.env.ExecutionsTable = `${config.stackName}-ExecutionsTable`;
  const executionModel = new Execution();
  let executionName;

  beforeAll(async () => {
<<<<<<< HEAD
    const granuleId = randomStringFromRegex(granuleRegex);

=======
    console.log('Starting ingest test');
>>>>>>> 8c5479c1
    const inputPayloadJson = fs.readFileSync(inputPayloadFilename, 'utf8');
    inputPayload = await setupTestGranuleForIngest(config.bucket, inputPayloadJson, testDataGranuleId, granuleRegex);

    const granuleId = inputPayload.granules[0].granuleId;
    expectedSyncGranulePayload = loadFileWithUpdatedGranuleId(templatedSyncGranuleFilename, testDataGranuleId, granuleId);

    expectedPayload = loadFileWithUpdatedGranuleId(templatedOutputPayloadFilename, testDataGranuleId, granuleId);
    // delete the granule record from DynamoDB if exists
    await granuleModel.delete({ granuleId: inputPayload.granules[0].granuleId });

    // eslint-disable-next-line function-paren-newline
    workflowExecution = await buildAndExecuteWorkflow(
      config.stackName, config.bucket, workflowName, collection, provider, inputPayload
    );

    failingWorkflowExecution = await buildAndExecuteWorkflow(
      config.stackName, config.bucket, workflowName, collection, provider, {}
    );
    failedExecutionArn = failingWorkflowExecution.executionArn.split(':');
    failedExecutionName = failedExecutionArn.pop();
  });

  afterAll(async () => {
    await s3().deleteObject({ Bucket: config.bucket, Key: `${config.stackName}/test-output/${executionName}.output` }).promise();
    await s3().deleteObject({ Bucket: config.bucket, Key: `${config.stackName}/test-output/${failedExecutionName}.output` }).promise();

    // Remove the granule files added for the test
    await Promise.all(
      inputPayload.granules[0].files.map((file) =>
        s3().deleteObject({
          Bucket: config.bucket, Key: `${file.path}/${file.name}`
        }).promise())
    );
  });

  it('completes execution with success status', () => {
    expect(workflowExecution.status).toEqual('SUCCEEDED');
  });

  // skipping this test because it's missing some of the functions used here
  // such as createFakeUser
  it('makes the granule available through the Cumulus API', async () => {
    const granule = await apiTestUtils.getGranule({
      prefix: config.stackName,
      granuleId: inputPayload.granules[0].granuleId
    });

    expect(granule.granuleId).toEqual(inputPayload.granules[0].granuleId);
  });

  describe('the SyncGranules task', () => {
    let lambdaOutput = null;

    beforeAll(async () => {
      lambdaOutput = await lambdaStep.getStepOutput(workflowExecution.executionArn, 'SyncGranule');
    });

    it('output includes the ingested granule with file staging location paths', () => {
      expect(lambdaOutput.payload).toEqual(expectedSyncGranulePayload);
    });

    it('updates the meta object with input_granules', () => {
      expect(lambdaOutput.meta.input_granules).toEqual(expectedSyncGranulePayload.granules);
    });
  });

  describe('the MoveGranules task', () => {
    let lambdaOutput;
    let files;
    const existCheck = [];

    beforeAll(async () => {
      lambdaOutput = await lambdaStep.getStepOutput(workflowExecution.executionArn, 'MoveGranules');
      if (lambdaOutput.replace) {
        const msg = await getS3Object(lambdaOutput.replace.Bucket, lambdaOutput.replace.Key);
        lambdaOutput = JSON.parse(msg.Body.toString());
      }
      files = lambdaOutput.payload.granules[0].files;
      existCheck[0] = await s3ObjectExists({ Bucket: files[0].bucket, Key: files[0].filepath });
      existCheck[1] = await s3ObjectExists({ Bucket: files[1].bucket, Key: files[1].filepath });
      existCheck[2] = await s3ObjectExists({ Bucket: files[2].bucket, Key: files[2].filepath });
    });

    afterAll(async () => {
      await s3().deleteObject({ Bucket: files[0].bucket, Key: files[0].filepath }).promise();
      await s3().deleteObject({ Bucket: files[1].bucket, Key: files[1].filepath }).promise();
      await s3().deleteObject({ Bucket: files[3].bucket, Key: files[3].filepath }).promise();
    });

    it('has a payload with correct buckets and filenames', () => {
      files.forEach((file) => {
        const expectedFile = expectedPayload.granules[0].files.find((f) => f.name === file.name);
        expect(file.filename).toEqual(expectedFile.filename);
        expect(file.bucket).toEqual(expectedFile.bucket);
      });
    });

    it('moves files to the bucket folder based on metadata', () => {
      existCheck.forEach((check) => {
        expect(check).toEqual(true);
      });
    });
  });

  describe('the PostToCmr task', () => {
    let lambdaOutput;
    let cmrResource;
    let cmrLink;
    let response;
    let files;

    beforeAll(async () => {
      lambdaOutput = await lambdaStep.getStepOutput(workflowExecution.executionArn, 'PostToCmr');
      if (lambdaOutput.replace) {
        const msg = await getS3Object(lambdaOutput.replace.Bucket, lambdaOutput.replace.Key);
        lambdaOutput = JSON.parse(msg.Body.toString());
      }
      files = lambdaOutput.payload.granules[0].files;
      cmrLink = lambdaOutput.payload.granules[0].cmrLink;
      cmrResource = await getOnlineResources(cmrLink);
      response = await got(cmrResource[1].href);
    });

    afterAll(async () => {
      await s3().deleteObject({ Bucket: files[2].bucket, Key: files[2].filepath }).promise();
    });

    it('has expected payload', () => {
      const granule = lambdaOutput.payload.granules[0];
      expect(granule.published).toBe(true);
      expect(granule.cmrLink.startsWith('https://cmr.uat.earthdata.nasa.gov/search/granules.json?concept_id=')).toBe(true);

      // Set the expected cmrLink to the actual cmrLink, since it's going to
      // be different every time this is run.
      const updatedExpectedpayload = cloneDeep(expectedPayload);
      updatedExpectedpayload.granules[0].cmrLink = lambdaOutput.payload.granules[0].cmrLink;

      expect(lambdaOutput.payload).toEqual(updatedExpectedpayload);
    });

    it('publishes the granule metadata to CMR', () => {
      const granule = lambdaOutput.payload.granules[0];
      const result = conceptExists(granule.cmrLink);

      expect(granule.published).toEqual(true);
      expect(result).not.toEqual(false);
    });

    it('updates the CMR metadata online resources with the final metadata location', () => {
      const distEndpoint = config.distributionEndpoint;
      const extension1 = urljoin(files[0].bucket, files[0].filepath);
      const filename = `https://${files[2].bucket}.s3.amazonaws.com/${files[2].filepath}`;

      expect(cmrResource[0].href).toEqual(urljoin(distEndpoint, extension1));
      expect(cmrResource[1].href).toEqual(filename);

      expect(response.statusCode).toEqual(200);
    });
  });

  describe('an SNS message', () => {
    let lambdaOutput;
    const existCheck = [];

    beforeAll(async () => {
      lambdaOutput = await lambdaStep.getStepOutput(workflowExecution.executionArn, 'PostToCmr');
      executionName = lambdaOutput.cumulus_meta.execution_name;
      existCheck[0] = await s3ObjectExists({ Bucket: config.bucket, Key: `${config.stackName}/test-output/${executionName}.output` });
      existCheck[1] = await s3ObjectExists({ Bucket: config.bucket, Key: `${config.stackName}/test-output/${failedExecutionName}.output` });
    });

    it('is published on a successful workflow completion', () => {
      expect(existCheck[0]).toEqual(true);
    });

    it('is published on workflow failure', () => {
      expect(existCheck[1]).toEqual(true);
    });

    it('triggers the granule record being added to DynamoDB', async () => {
      const record = await granuleModel.get({ granuleId: inputPayload.granules[0].granuleId });
      expect(record.execution).toEqual(getExecutionUrl(workflowExecution.executionArn));
    });

    it('triggers the execution record being added to DynamoDB', async () => {
      const record = await executionModel.get({ arn: workflowExecution.executionArn });
      expect(record.status).toEqual('completed');
    });
  });
});<|MERGE_RESOLUTION|>--- conflicted
+++ resolved
@@ -61,12 +61,7 @@
   let executionName;
 
   beforeAll(async () => {
-<<<<<<< HEAD
-    const granuleId = randomStringFromRegex(granuleRegex);
-
-=======
     console.log('Starting ingest test');
->>>>>>> 8c5479c1
     const inputPayloadJson = fs.readFileSync(inputPayloadFilename, 'utf8');
     inputPayload = await setupTestGranuleForIngest(config.bucket, inputPayloadJson, testDataGranuleId, granuleRegex);
 
