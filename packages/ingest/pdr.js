'use strict';

const path = require('path');
const get = require('lodash.get');
const logger = require('./log');
const { MismatchPdrCollection } = require('@cumulus/common/errors');
const parsePdr = require('./parse-pdr').parsePdr;
const ftpMixin = require('./ftp').ftpMixin;
const httpMixin = require('./http').httpMixin;
const { S3 } = require('./aws');
const queue = require('./queue');

const log = logger.child({ file: 'ingest/pdr.js' });

/**
 * This is a base class for discovering PDRs
 * It must be mixed with a FTP or HTTP mixing to work
 *
 * @class
 * @abstract
 */
class Discover {
  constructor(event) {
    if (this.constructor === Discover) {
      throw new TypeError('Can not construct abstract class.');
    }

<<<<<<< HEAD
    const config = get(event, 'config');
    this.buckets = get(config, 'buckets');
    this.collection = get(config, 'collection.meta');
    this.provider = get(config, 'provider');
    this.folder = get(config, 'pdrFolder', 'pdrs');
=======
    this.stack = get(event, 'resources.stack');
    this.buckets = get(event, 'resources.buckets');
    this.collection = get(event, 'collection.meta');
    this.provider = get(event, 'provider');
    this.folder = get(event, 'meta.pdrFolder', 'pdrs');
>>>>>>> 5ae07e60
    this.event = event;

    // get authentication information
    this.port = get(this.provider, 'port', 21);
    this.host = get(this.provider, 'host', null);
    this.path = this.collection.provider_path || '/';
    this.username = get(this.provider, 'username', null);
    this.password = get(this.provider, 'password', null);
    this.limit = get(config, 'queueLimit', null);
  }

  filterPdrs(pdr) {
    const test = new RegExp(/^(.*\.PDR)$/);
    return pdr.name.match(test) !== null;
  }

  /**
   * discover PDRs from an endpoint
   * @return {Promise}
   * @public
   */

  async discover() {
    let files = await this.list();

    // filter out non pdr files
    files = files.filter(f => this.filterPdrs(f));
    return this.findNewPdrs(files);
  }

  async pdrIsNew(pdr) {
    const exists = await S3.fileExists(this.buckets.internal, path.join(this.stack, this.folder, pdr.name));
    return exists ? false : pdr;
  }

  /**
   * Determines which of the discovered PDRs are new
   * and has to be parsed by comparing the list of discovered PDRs
   * against a folder on a S3 bucket
   *
   * @param {array} pdrs list of pdr names (do not include the full path)
   * @return {Promise}
   * @private
   */
  async findNewPdrs(pdrs) {
    const checkPdrs = pdrs.map(pdr => this.pdrIsNew(pdr));
    const _pdrs = await Promise.all(checkPdrs);

    const newPdrs = _pdrs.filter(p => p);
    return newPdrs;
  }
}

/**
 * This is a base class for discovering PDRs
 * It must be mixed with a FTP or HTTP mixing to work
 *
 * @class
 * @abstract
 */
class DiscoverAndQueue extends Discover {
  async findNewPdrs(_pdrs) {
    let pdrs = _pdrs;
    pdrs = await super.findNewPdrs(pdrs);
    if (this.limit) {
      pdrs = pdrs.slice(0, this.limit);
    }
    return Promise.all(pdrs.map(p => queue.queuePdr(this.event, p)));
  }
}


/**
 * This is a base class for ingesting and parsing a single PDR
 * It must be mixed with a FTP or HTTP mixing to work
 *
 * @class
 * @abstract
 */

class Parse {
  constructor(event) {
    if (this.constructor === Parse) {
      throw new TypeError('Can not construct abstract class.');
    }

    this.event = event;
<<<<<<< HEAD
    const config = get(event, 'config');
    const input = get(event, 'input');

    this.pdr = get(input, 'pdr');
    this.stack = get(config, 'stack');
    this.buckets = get(config, 'buckets');
    this.collection = get(config, 'collection.meta');
    this.provider = get(config, 'provider');
    this.folder = get(config, 'pdrFolder', 'pdrs');
=======
    this.stack = get(event, 'resources.stack');
    this.pdr = get(event, 'payload.pdr');
    this.buckets = get(event, 'resources.buckets');
    this.collection = get(event, 'collection.meta');
    this.provider = get(event, 'provider');
    this.folder = get(event, 'meta.pdrFolder', 'pdrs');
>>>>>>> 5ae07e60

    this.port = get(this.provider, 'port', 21);
    this.host = get(this.provider, 'host', null);

    this.username = get(this.provider, 'username', null);
    this.password = get(this.provider, 'password', null);
  }

  extractGranuleId(filename, regex) {
    const test = new RegExp(regex);
    const match = filename.match(test);

    if (match) {
      return match[1];
    }
    return filename;
  }

  /**
   * Copy the PDR to S3 and parse it
   *
   * @return {Promise}
   * @public
   */
  async ingest() {
    // download
    const pdrLocalPath = await this.download(this.pdr.path, this.pdr.name);

    // parse the PDR
    const granules = await this.parse(pdrLocalPath);

    // upload only if the parse was successful
    await this.upload(
      this.buckets.internal,
      path.join(this.stack, this.folder),
      this.pdr.name,
      pdrLocalPath
    );

    // return list of all granules found in the PDR
    return granules;
  }

  /**
   * This async method parse a PDR and returns all the granules in it
   *
   * @param {string} pdrLocalPath PDR path on disk
   * @return {Promise}
   * @public
   */

  async parse(pdrLocalPath) {
    // catching all parse errors here to mark the pdr as failed
    // if any error occured
    const parsed = parsePdr(pdrLocalPath, this.collection, this.pdr.name);

    // each group represents a Granule record.
    // After adding all the files in the group to the Queue
    // we create the granule record (moment of inception)
    log.info(
      { pdrName: this.pdr.name },
      `There are ${parsed.granulesCount} granules in ${this.pdr.name}`
    );
    log.info(
      { pdrName: this.pdr.name },
      `There are ${parsed.filesCount} files in ${this.pdr.name}`
    );

    return parsed;
  }
}

/**
 * This is a base class for discovering PDRs
 * It must be mixed with a FTP or HTTP mixing to work
 *
 * @class
 * @abstract
 */
class ParseAndQueue extends Parse {
  async ingest() {
    const payload = await super.ingest();
    const events = {};

    //payload.granules = payload.granules.slice(0, 10);

    // make sure all parsed granules have the correct collection
    for (const g of payload.granules) {
      if (!events[g.dataType]) {
        events[g.dataType] = JSON.parse(JSON.stringify(this.event));

        // if the collection is not provided in the payload
        // get it from S3
        if (g.dataType !== this.collection.name) {
          const bucket = this.buckets.internal;
          const key = `${this.stack}` +
                      `/collections/${g.dataType}.json`;
          let file;
          try {
            file = await S3.get(bucket, key);
          }
          catch (e) {
            throw new MismatchPdrCollection(
              `${g.dataType} dataType in ${this.pdr.name} doesn't match ${this.collection.name}`
            );
          }

          events[g.dataType].collection = {
            id: g.dataType,
            meta: JSON.parse(file.Body.toString())
          };
        }
      }

      g.granuleId = this.extractGranuleId(
        g.files[0].name,
        events[g.dataType].collection.meta.granuleIdExtraction
      );
    }

    log.info(`Queueing ${payload.granules.length} granules to be processed`);

    const names = await Promise.all(
      payload.granules.map(g => queue.queueGranule(events[g.dataType], g))
    );

    let isFinished = false;
    const running = names.filter(n => n[0] === 'running').map(n => n[1]);
    const completed = names.filter(n => n[0] === 'completed').map(n => n[1]);
    const failed = names.filter(n => n[0] === 'failed').map(n => n[1]);
    if (running.length === 0) {
      isFinished = true;
    }

    return { running, completed, failed, isFinished };
  }
}

/**
 * Disocver PDRs from a FTP endpoint.
 *
 * @class
 */

class FtpDiscover extends ftpMixin(Discover) {}

/**
 * Disocver PDRs from a HTTP endpoint.
 *
 * @class
 */

class HttpDiscover extends httpMixin(Discover) {}

/**
 * Disocver PDRs from a FTP endpoint.
 *
 * @class
 */

class FtpDiscoverAndQueue extends ftpMixin(DiscoverAndQueue) {}

/**
 * Disocver PDRs from a HTTP endpoint.
 *
 * @class
 */

class HttpDiscoverAndQueue extends httpMixin(DiscoverAndQueue) {}

/**
 * Parse PDRs downloaded from a FTP endpoint.
 *
 * @class
 */

class FtpParse extends ftpMixin(Parse) {}

/**
 * Parse PDRs downloaded from a HTTP endpoint.
 *
 * @class
 */

class HttpParse extends httpMixin(Parse) {}

/**
 * Parse PDRs downloaded from a FTP endpoint.
 *
 * @class
 */

class FtpParseAndQueue extends ftpMixin(ParseAndQueue) {}

/**
 * Parse PDRs downloaded from a HTTP endpoint.
 *
 * @class
 */

class HttpParseAndQueue extends httpMixin(ParseAndQueue) {}

function selector(type, protocol, q) {
  if (type === 'discover') {
    switch (protocol) {
      case 'http':
        return q ? HttpDiscoverAndQueue : HttpDiscover;
      case 'ftp':
        return q ? FtpDiscoverAndQueue : FtpDiscover;
      default:
        throw new Error(`Protocol ${protocol} is not supported.`);
    }
  }
  else if (type === 'parse') {
    switch (protocol) {
      case 'http':
        return q ? HttpParseAndQueue : HttpParse;
      case 'ftp':
        return q ? FtpParseAndQueue : FtpParse;
      default:
        throw new Error(`Protocol ${protocol} is not supported.`);
    }
  }

  throw new Error(`${type} is not supported`);
}

module.exports.selector = selector;
module.exports.HttpParse = HttpParse;
module.exports.FtpParse = FtpParse;
module.exports.FtpDiscover = FtpDiscover;
module.exports.HttpDiscover = HttpDiscover;
module.exports.FtpDiscoverAndQueue = FtpDiscoverAndQueue;
module.exports.HttpDiscoverAndQueue = HttpDiscoverAndQueue;<|MERGE_RESOLUTION|>--- conflicted
+++ resolved
@@ -25,19 +25,12 @@
       throw new TypeError('Can not construct abstract class.');
     }
 
-<<<<<<< HEAD
     const config = get(event, 'config');
+    this.buckets = get(config, 'stack');
     this.buckets = get(config, 'buckets');
     this.collection = get(config, 'collection.meta');
     this.provider = get(config, 'provider');
     this.folder = get(config, 'pdrFolder', 'pdrs');
-=======
-    this.stack = get(event, 'resources.stack');
-    this.buckets = get(event, 'resources.buckets');
-    this.collection = get(event, 'collection.meta');
-    this.provider = get(event, 'provider');
-    this.folder = get(event, 'meta.pdrFolder', 'pdrs');
->>>>>>> 5ae07e60
     this.event = event;
 
     // get authentication information
@@ -125,7 +118,7 @@
     }
 
     this.event = event;
-<<<<<<< HEAD
+
     const config = get(event, 'config');
     const input = get(event, 'input');
 
@@ -135,14 +128,6 @@
     this.collection = get(config, 'collection.meta');
     this.provider = get(config, 'provider');
     this.folder = get(config, 'pdrFolder', 'pdrs');
-=======
-    this.stack = get(event, 'resources.stack');
-    this.pdr = get(event, 'payload.pdr');
-    this.buckets = get(event, 'resources.buckets');
-    this.collection = get(event, 'collection.meta');
-    this.provider = get(event, 'provider');
-    this.folder = get(event, 'meta.pdrFolder', 'pdrs');
->>>>>>> 5ae07e60
 
     this.port = get(this.provider, 'port', 21);
     this.host = get(this.provider, 'host', null);
