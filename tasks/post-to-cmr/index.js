--- conflicted
+++ resolved
@@ -1,8 +1,3 @@
-<<<<<<< HEAD
-/* eslint-disable no-param-reassign */
-
-=======
->>>>>>> 3547dc0c
 'use strict';
 
 const path = require('path');
@@ -241,21 +236,13 @@
         const cmrFile = cmrFiles.find((f) => f.granuleId === granuleId);
         if (match) {
           if (!file.url_path) {
-<<<<<<< HEAD
-            file.url_path = collection.url_path || '';
-=======
             file.url_path = fileConfig.url_path || collection.url_path || '';
->>>>>>> 3547dc0c
           }
 
           const urlPath = urlPathTemplate(file.url_path, {
             file: file,
             granule: granulesObject[granuleId],
-<<<<<<< HEAD
-            cmrMetadata: cmrFile.metadataObject
-=======
             cmrMetadata: cmrFile ? cmrFile.metadataObject : {}
->>>>>>> 3547dc0c
           });
           file.bucket = buckets[fileConfig.bucket];
           file.filepath = path.join(urlPath, file.name);
@@ -289,12 +276,8 @@
 
     cmrFile.metadataObject.Granule.OnlineAccessURLs.OnlineAccessURL = urls;
     const builder = new xml2js.Builder();
-<<<<<<< HEAD
-    const xml = builder.buildObject(cmrFile);
-=======
     const xml = builder.buildObject(cmrFile.metadataObject);
     cmrFile.metadata = xml;
->>>>>>> 3547dc0c
     const updatedCmrFile = granule.files.find((f) => f.filename.match(/.*\.cmr\.xml$/));
     await promiseS3Upload(
       { Bucket: updatedCmrFile.bucket, Key: updatedCmrFile.filepath, Body: xml }
@@ -361,18 +344,10 @@
   // create granules object for cumulus indexer
   let allGranules = getAllGranules(input, inputGranules, regex);
 
-<<<<<<< HEAD
-  // allows us to disable moving the files
-  if (moveStagedFiles) {
-    // update granules object with final locations of files as `filename`
-    allGranules = updateGranuleMetadata(allGranules, collection, cmrFiles, buckets);
-
-=======
   // update granules object with final locations of files as `filename`
   allGranules = updateGranuleMetadata(allGranules, collection, cmrFiles, buckets);
   // allows us to disable moving the files
   if (moveStagedFiles) {
->>>>>>> 3547dc0c
     // move files from staging location to final location
     await moveGranuleFiles(allGranules, bucket);
 
