--- conflicted
+++ resolved
@@ -59,10 +59,6 @@
     });
   });
 
-<<<<<<< HEAD
-
-=======
->>>>>>> f1ac8382
 /**
  * lastLogTime and suppressedMessagesCount are used to store state in the
  * conditionallyLogSyncFileMessage function.
@@ -109,12 +105,6 @@
 
     const didLog = conditionallyLogSyncFileMessage(file.url, bucket, destKey, simulate);
 
-<<<<<<< HEAD
-    if (simulate) log.warn('Simulated call');
-    else await syncUrl(file.url, bucket, destKey, auth);
-
-    if (didLog) log.debug(`Completed: ${file.url}`);
-=======
     if (simulate) {
       log.warn('Simulated call');
     }
@@ -125,7 +115,6 @@
     if (didLog) {
       log.debug(`Completed: ${file.url}`);
     }
->>>>>>> f1ac8382
 
     return Object.assign({ Bucket: bucket, Key: destKey }, file);
   }
